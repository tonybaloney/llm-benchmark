--- conflicted
+++ resolved
@@ -4,11 +4,8 @@
 
 import click
 import llm
-<<<<<<< HEAD
+import yaml
 from llm.models import EmbeddingModel
-=======
-import yaml
->>>>>>> 5d98dc79
 from pydantic import BaseModel
 from rich.box import HEAVY_HEAD, MARKDOWN
 from rich.progress import track
@@ -50,8 +47,6 @@
 class LoadableMixin:
     @classmethod
     def load_file(cls, path: str):
-        import yaml
-
         with open(path, "r", encoding="utf-8") as fh:
             data = yaml.safe_load(fh)
 
@@ -198,7 +193,13 @@
             if verbose:
                 console.print(f"Saved plot as {graph}")
 
-<<<<<<< HEAD
+        if output:
+            result_stats = {k.name: [r.model_dump() for r in v] for k, v in stats.items()}
+            with open(output, "w") as f:
+                yaml.dump(result_stats, f)
+            if verbose:
+                console.print(f"Saved results as {output}")
+
     @cli.command("embed-benchmark", short_help="Benchmark one or many embedding models")
     @click.argument("data", type=str, required=False)
     @click.option("--model", "-m", "models", multiple=True, help="Model names to benchmark")
@@ -243,14 +244,6 @@
             # plot_stats_boxplots(stats, save_path=graph)
             if verbose:
                 console.print(f"Saved plot as {graph}")
-=======
-        if output:
-            result_stats = {k.name: [r.model_dump() for r in v] for k, v in stats.items()}
-            with open(output, "w") as f:
-                yaml.dump(result_stats, f)
-            if verbose:
-                console.print(f"Saved results as {output}")
->>>>>>> 5d98dc79
 
 
 def execute_test(
